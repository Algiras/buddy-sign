;; Copyright 2014-2015 Andrey Antukh <niwi@niwi.nz>
;;
;; Licensed under the Apache License, Version 2.0 (the "License")
;; you may not use this file except in compliance with the License.
;; You may obtain a copy of the License at
;;
;;     http://www.apache.org/licenses/LICENSE-2.0
;;
;; Unless required by applicable law or agreed to in writing, software
;; distributed under the License is distributed on an "AS IS" BASIS,
;; WITHOUT WARRANTIES OR CONDITIONS OF ANY KIND, either express or implied.
;; See the License for the specific language governing permissions and
;; limitations under the License.

(ns buddy.sign.jws-tests
  (:require [clojure.test :refer :all]
            [buddy.core.codecs :as codecs]
            [buddy.core.crypto :as crypto]
            [buddy.core.keys :as keys]
            [buddy.core.bytes :as bytes]
            [buddy.core.nonce :as nonce]
            [buddy.sign.jws :as jws]
            [buddy.sign.util :as util]))

(def secret "test")
(def rsa-privkey (keys/private-key "test/_files/privkey.3des.rsa.pem" "secret"))
(def rsa-pubkey (keys/public-key "test/_files/pubkey.3des.rsa.pem"))
(def ec-privkey (keys/private-key "test/_files/privkey.ecdsa.pem" "secret"))
(def ec-pubkey (keys/public-key "test/_files/pubkey.ecdsa.pem"))

(defn- unsign-exp-fail
  ([signed]
   (unsign-exp-fail signed {}))
  ([signed opts]
   (try
     (jws/unsign signed secret opts)
     (throw (Exception. "unexpected"))
     (catch clojure.lang.ExceptionInfo e
       (:cause (ex-data e))))))

(deftest jws-decode
  (let [candidate {:foo "bar"}
        exp (+ (util/timestamp) 2)
        signed (jws/encode candidate secret {:exp exp})
        unsigned (jws/decode signed secret)]
    (is (= unsigned (assoc candidate :exp exp)))))

(deftest jws-time-claims-validation
  (testing ":exp claim validation"
    (let [candidate {:foo "bar"}
          now       (util/timestamp)
          exp       (+ now 2)
          signed    (jws/encode candidate secret {:exp exp})
          unsigned  (jws/decode signed secret)]
      (Thread/sleep 3000)
      (is (= (unsign-exp-fail signed) :exp))))

  (testing ":nbf claim validation"
    (let [candidate {:foo "bar"}
          now       (util/timestamp)
          nbf       (+ now 2)
          signed    (jws/sign candidate secret {:nbf nbf})]
      (is (= (unsign-exp-fail signed) :nbf))

      (Thread/sleep 3000)
      (let[unsigned  (jws/unsign signed secret)]
        (is (= unsigned (assoc candidate :nbf nbf)))))))

(deftest jws-other-claims-validation
  (testing ":iss claim validation"
    (let [candidate {:foo "bar" :iss "foo:bar"}
          signed    (jws/sign candidate secret)
          unsigned  (jws/unsign signed secret)]
      (is (= unsigned candidate))
      (is (= (unsign-exp-fail signed {:iss "bar:foo"}) :iss))))

  (testing ":aud claim validation"
    (let [candidate {:foo "bar" :aud "foo:bar"}
          signed    (jws/sign candidate secret)
          unsigned  (jws/unsign signed secret)]
      (is (= unsigned candidate))
      (is (= (unsign-exp-fail signed {:aud "bar:foo"}) :aud)))))

(deftest jws-hs256-sign-unsign
  (let [candidate {:foo "bar"}
        result    (jws/sign candidate secret {:alg :hs256})
        result'   (jws/unsign result secret {:alg :hs256})]
    (is (= result' candidate))))

(deftest jws-hs512-sign-unsign
  (let [candidate {:foo "bar"}
        result    (jws/sign candidate secret {:alg :hs512})
        result'   (jws/unsign result secret {:alg :hs512})]
    (is (= result' candidate))))

(deftest jws-rs256-sign-unsign
  (let [candidate {:foo "bar"}
        result    (jws/sign candidate rsa-privkey {:alg :rs256})
        result'   (jws/unsign result rsa-pubkey {:alg :rs256})]
    (is (= result' candidate))))

(deftest jws-rs512-sign-unsign
  (let [candidate {:foo "bar"}
        result    (jws/sign candidate rsa-privkey {:alg :rs512})
        result'   (jws/unsign result rsa-pubkey {:alg :rs512})]
    (is (= result' candidate))))


(deftest jws-ps256-sign-unsign
  (let [candidate {:foo "bar"}
        result    (jws/sign candidate rsa-privkey {:alg :ps256})
        result'   (jws/unsign result rsa-pubkey {:alg :ps256})]
    (is (= result' candidate))))

(deftest jws-ps512-sign-unsign
  (let [candidate {:foo "bar"}
        result    (jws/sign candidate rsa-privkey {:alg :ps512})
        result'   (jws/unsign result rsa-pubkey {:alg :ps512})]
    (is (= result' candidate))))

(deftest jws-es256-sign-unsign
  (let [candidate {:foo "bar"}
        result    (jws/sign candidate ec-privkey {:alg :es256})
        result'   (jws/unsign result ec-pubkey {:alg :es256})]
    (is (= result' candidate))))

(deftest jws-es512-sign-unsign
  (let [candidate {:foo "bar"}
        result    (jws/sign candidate ec-privkey {:alg :es512})
        result'   (jws/unsign result ec-pubkey {:alg :es512})]
    (is (= result' candidate))))

(deftest jws-wrong-key
  (let [candidate {:foo "bar"}
        result    (jws/sign candidate ec-privkey {:alg :es512})]
    (is (= (unsign-exp-fail result) :header))))

(deftest wrong-data
<<<<<<< HEAD
  ;; Just wrong data
  (try
    (jws/unsign "xyz" secret)
    (throw (Exception. "unexpected"))
    (catch clojure.lang.ExceptionInfo e
      (let [cause (:cause (ex-data e))]
        (is (= cause :signature)))))

  ;; (str "eyJhbGciOiJIUzI1NiIsInR5cCI6IkpXUyJ9."
  ;;      "eyJmb28iOiJiYXIifQ."
  ;;      "FvlogSd-xDr6o2zKLNfNDbREbCf1TcQri3N7LkvRYDs")

  ;; tramped header
  (let [data (str "."
                  "eyJmb28iOiJiYXIifQ."
                  "FvlogSd-xDr6o2zKLNfNDbREbCf1TcQri3N7LkvRYDs")]
    (try
      (jws/unsign data secret)
      (throw (Exception. "unexpected"))
      (catch clojure.lang.ExceptionInfo e
        (let [cause (:cause (ex-data e))]
          (is (= cause :header))))))

  ;; tramped header
  (let [data (str "eyJmb28iOiJiYXIifQ."
                  "FvlogSd-xDr6o2zKLNfNDbREbCf1TcQri3N7LkvRYDs")]
    (try
      (jws/unsign data secret)
      (throw (Exception. "unexpected"))
      (catch clojure.lang.ExceptionInfo e
        (let [cause (:cause (ex-data e))]
          (is (= cause :header))))))
  )
=======
  (is (= (unsign-exp-fail "xyz") :signature)))
>>>>>>> b72582b2
<|MERGE_RESOLUTION|>--- conflicted
+++ resolved
@@ -136,40 +136,15 @@
     (is (= (unsign-exp-fail result) :header))))
 
 (deftest wrong-data
-<<<<<<< HEAD
-  ;; Just wrong data
-  (try
-    (jws/unsign "xyz" secret)
-    (throw (Exception. "unexpected"))
-    (catch clojure.lang.ExceptionInfo e
-      (let [cause (:cause (ex-data e))]
-        (is (= cause :signature)))))
-
   ;; (str "eyJhbGciOiJIUzI1NiIsInR5cCI6IkpXUyJ9."
   ;;      "eyJmb28iOiJiYXIifQ."
   ;;      "FvlogSd-xDr6o2zKLNfNDbREbCf1TcQri3N7LkvRYDs")
 
-  ;; tramped header
+  (is (= (unsign-exp-fail "xyz") :signature))
   (let [data (str "."
                   "eyJmb28iOiJiYXIifQ."
                   "FvlogSd-xDr6o2zKLNfNDbREbCf1TcQri3N7LkvRYDs")]
-    (try
-      (jws/unsign data secret)
-      (throw (Exception. "unexpected"))
-      (catch clojure.lang.ExceptionInfo e
-        (let [cause (:cause (ex-data e))]
-          (is (= cause :header))))))
-
-  ;; tramped header
+    (is (= (unsign-exp-fail data) :signature)))
   (let [data (str "eyJmb28iOiJiYXIifQ."
                   "FvlogSd-xDr6o2zKLNfNDbREbCf1TcQri3N7LkvRYDs")]
-    (try
-      (jws/unsign data secret)
-      (throw (Exception. "unexpected"))
-      (catch clojure.lang.ExceptionInfo e
-        (let [cause (:cause (ex-data e))]
-          (is (= cause :header))))))
-  )
-=======
-  (is (= (unsign-exp-fail "xyz") :signature)))
->>>>>>> b72582b2
+    (is (= (unsign-exp-fail data) :signature))))
